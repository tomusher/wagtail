/* generic function for adding a message to message area through JS alone */
function addMessage(status,text){
    $('.messages').addClass('new').empty().append('<ul><li class="' + status + '">' + text + '</li></ul>');
    var addMsgTimeout = setTimeout(function(){
        $('.messages').addClass('appear');
        clearTimeout(addMsgTimeout);
    }, 100);
}

$(function(){
    // Add class to the body from which transitions may be hung so they don't appear to transition as the page loads
    $('body').addClass('ready');

    // Enable toggle to open/close nav
    $(document).on('click', '#nav-toggle', function(){
        $('body').toggleClass('nav-open');
        if(!$('body').hasClass('nav-open')){
            $('body').addClass('nav-closed');
        }else{
            $('body').removeClass('nav-closed');
        }
    });

    // Dynamically load menu on request.
    $(document).on('click', '.dl-trigger', function(){
        var $this = $(this);
        var $explorer = $('#explorer');

        $this.addClass('icon-spinner');

        if(!$explorer.children().length){
            $explorer.load(window.explorer_menu_url, function() {
                $this.removeClass('icon-spinner');

                $explorer.addClass('dl-menuwrapper').dlmenu({
                    animationClasses : {
                        classin : 'dl-animate-in-2',
                        classout : 'dl-animate-out-2'
                    }
                });
                $explorer.dlmenu('openMenu');          
            });
        }else{
            $explorer.dlmenu('openMenu');          
        }

        return false;
    });

    // Resize nav to fit height of window. This is an unimportant bell/whistle to make it look nice
    var fitNav = function(){
        $('.nav-wrapper').css('min-height',$(window).height());
        $('.nav-main').each(function(){
            var thisHeight = $(this).height();
            var footerHeight = $('.footer', $(this)).height();
        });
    };
    fitNav();
    $(window).resize(function(){
        fitNav();
    });

    // Apply auto-height sizing to text areas
    // NB .richtext (hallo.js-enabled) divs do not need this as they expand to fit their content by default
    // $('.page-editor textarea').autosize();

    // Enable nice focus effects on all fields. This enables help text on hover.
    $(document).on('focus mouseover', 'input,textarea,select', function(){
        $(this).closest('.field').addClass('focused');
        $(this).closest('fieldset').addClass('focused');
        $(this).closest('li').addClass('focused');
    });
    $(document).on('blur mouseout', 'input,textarea,select', function(){
        $(this).closest('.field').removeClass('focused');
        $(this).closest('fieldset').removeClass('focused');
        $(this).closest('li').removeClass('focused');
    });

    /* tabs */
    $(document).on('click', '.tab-nav a', function (e) {
        e.preventDefault();
        $(this).tab('show');
    });
    $(document).on('click', '.tab-toggle', function(e){
        e.preventDefault();
        $('.tab-nav a[href="'+ $(this).attr('href') +'"]').click();
    });

    $('.dropdown-toggle').bind('click', function(){
        $(this).closest('.dropdown').toggleClass('open');

        // Stop event propagating so the "close all dropdowns on body clicks" code (below) doesn't immediately close the dropdown
        return false;
    });

    /* close all dropdowns on body clicks */
    $(document).on('click', function(e){
        var relTarg = e.relatedTarget || e.toElement;
        if(!$(relTarg).hasClass('dropdown-toggle')){
            $('.dropdown').removeClass('open');
        }
    });

<<<<<<< HEAD
    /* Bulk-selection */
    $(document).on('click', 'thead .bulk', function(){
        $(this).closest('table').find('tbody .bulk input').each(function(){
            $(this).prop('checked', !$(this).prop('checked'));
        });
    });

    $('#menu-search input').bind('focus', function(){
        $('#menu-search').addClass('focussed');
    }).bind('blur', function(){
        $('#menu-search').removeClass('focussed');
    });
    $('#menu-search').bind('focus click', function(){
        $(this).addClass('focussed');
    });

    /* Dropzones */
    $('.drop-zone').on('dragover', function(){
        $(this).addClass('hovered');
    }).on('dragleave dragend drop', function(){
        $(this).removeClass('hovered');
    });

=======
>>>>>>> 133e0c85
    /* Header search behaviour */
    if(window.headerSearch){
        var search_current_index = 0;
        var search_next_index = 0;

        $(window.headerSearch.termInput).on('input', function() {
            clearTimeout($.data(this, 'timer'));
            var wait = setTimeout(search, 200);
            $(this).data('timer', wait);
        });

        // auto focus on search box
        $(window.headerSearch.termInput).trigger('focus');

        function search () {
            var workingClasses = "icon-spinner";

            $(window.headerSearch.termInput).parent().addClass(workingClasses);
            search_next_index++;
            var index = search_next_index;
            $.ajax({
                url: window.headerSearch.url,
                data: {q: $(window.headerSearch.termInput).val()},
                success: function(data, status) {
                    if (index > search_current_index) {
                        search_current_index = index;
                        $(window.headerSearch.targetOutput).html(data).slideDown(800);
                        window.history.pushState(null, "Search results", "?q=" + $(window.headerSearch.termInput).val());
                    }
                },
                complete: function(){
                    $(window.headerSearch.termInput).parent().removeClass(workingClasses);
                }
            });
        }
    }
});<|MERGE_RESOLUTION|>--- conflicted
+++ resolved
@@ -101,23 +101,6 @@
         }
     });
 
-<<<<<<< HEAD
-    /* Bulk-selection */
-    $(document).on('click', 'thead .bulk', function(){
-        $(this).closest('table').find('tbody .bulk input').each(function(){
-            $(this).prop('checked', !$(this).prop('checked'));
-        });
-    });
-
-    $('#menu-search input').bind('focus', function(){
-        $('#menu-search').addClass('focussed');
-    }).bind('blur', function(){
-        $('#menu-search').removeClass('focussed');
-    });
-    $('#menu-search').bind('focus click', function(){
-        $(this).addClass('focussed');
-    });
-
     /* Dropzones */
     $('.drop-zone').on('dragover', function(){
         $(this).addClass('hovered');
@@ -125,8 +108,6 @@
         $(this).removeClass('hovered');
     });
 
-=======
->>>>>>> 133e0c85
     /* Header search behaviour */
     if(window.headerSearch){
         var search_current_index = 0;
