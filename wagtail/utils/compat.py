--- conflicted
+++ resolved
@@ -1,8 +1,5 @@
 import django
-<<<<<<< HEAD
-=======
 from django.template import loader
->>>>>>> ea2294dc
 
 
 def get_related_model(rel):
@@ -12,9 +9,6 @@
     if django.VERSION >= (1, 8):
         return rel.related_model
     else:
-<<<<<<< HEAD
-        return rel.model
-=======
         return rel.model
 
 
@@ -34,5 +28,4 @@
             dictionary=context,
             context_instance=RequestContext(request),
             **kwargs
-        )
->>>>>>> ea2294dc
+        )